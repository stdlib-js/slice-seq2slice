<!--

@license Apache-2.0

Copyright (c) 2023 The Stdlib Authors.

Licensed under the Apache License, Version 2.0 (the "License");
you may not use this file except in compliance with the License.
You may obtain a copy of the License at

   http://www.apache.org/licenses/LICENSE-2.0

Unless required by applicable law or agreed to in writing, software
distributed under the License is distributed on an "AS IS" BASIS,
WITHOUT WARRANTIES OR CONDITIONS OF ANY KIND, either express or implied.
See the License for the specific language governing permissions and
limitations under the License.

-->


<details>
  <summary>
    About stdlib...
  </summary>
  <p>We believe in a future in which the web is a preferred environment for numerical computation. To help realize this future, we've built stdlib. stdlib is a standard library, with an emphasis on numerical and scientific computation, written in JavaScript (and C) for execution in browsers and in Node.js.</p>
  <p>The library is fully decomposable, being architected in such a way that you can swap out and mix and match APIs and functionality to cater to your exact preferences and use cases.</p>
  <p>When you use stdlib, you can be absolutely certain that you are using the most thorough, rigorous, well-written, studied, documented, tested, measured, and high-quality code out there.</p>
  <p>To join us in bringing numerical computing to the web, get started by checking us out on <a href="https://github.com/stdlib-js/stdlib">GitHub</a>, and please consider <a href="https://opencollective.com/stdlib">financially supporting stdlib</a>. We greatly appreciate your continued support!</p>
</details>

# seq2slice

[![NPM version][npm-image]][npm-url] [![Build Status][test-image]][test-url] [![Coverage Status][coverage-image]][coverage-url] <!-- [![dependencies][dependencies-image]][dependencies-url] -->

> Convert a subsequence string to a [`Slice`][@stdlib/slice/ctor] object.

<!-- Section to include introductory text. Make sure to keep an empty line after the intro `section` element and another before the `/section` close. -->

<section class="intro">

</section>

<!-- /.intro -->

<!-- Package usage documentation. -->


<<<<<<< HEAD
=======
## Installation

```bash
npm install @stdlib/slice-seq2slice
```

Alternatively,

-   To load the package in a website via a `script` tag without installation and bundlers, use the [ES Module][es-module] available on the [`esm`][esm-url] branch (see [README][esm-readme]).
-   If you are using Deno, visit the [`deno`][deno-url] branch (see [README][deno-readme] for usage intructions).
-   For use in Observable, or in browser/node environments, use the [Universal Module Definition (UMD)][umd] build available on the [`umd`][umd-url] branch (see [README][umd-readme]).

The [branches.md][branches-url] file summarizes the available branches and displays a diagram illustrating their relationships.

To view installation and usage instructions specific to each branch build, be sure to explicitly navigate to the respective README files on each branch, as linked to above.

</section>
>>>>>>> 858f31d6

<section class="usage">

## Usage

```javascript
import seq2slice from 'https://cdn.jsdelivr.net/gh/stdlib-js/slice-seq2slice@esm/index.mjs';
```

<a name="main"></a>

#### seq2slice( str, len, strict )

Converts a subsequence string to a [`Slice`][@stdlib/slice/ctor] object, where `len` specifies the maximum number of elements allowed in the slice.

```javascript
var s = seq2slice( ':5', 10, false );
// returns <Slice>

var v = s.start;
// returns 0

v = s.stop;
// returns 5

v = s.step;
// returns 1
```

A subsequence string has the following format:

```text
<start>:<stop>:<increment>
```

where

-   If an `increment` is not specified, the default increment is `1`. An increment of zero is **not** allowed.
-   The `start` index is **inclusive**.
-   The `stop` index is **exclusive**.
-   Both `start` and `stop` indices are _optional_. If not provided, `start` and `stop` default to index extremes. Which extremes correspond to which index depends on whether the `increment` is positive or negative. 
-   Both `start` and `stop` can be negative; in which case, the corresponding index is resolved by subtracting the respective value from the provided length `len`.
-   Both `start` and `stop` can use the `end` keyword (e.g., `end-2::2`, `end-3:`, etc), which supports basic subtraction and division.
-   The `end` keyword resolves to the provided length `len`. Thus, `:-1` is equivalent to `:end-1`, `:-2` is equivalent to `:end-2`, and so on and so forth. The exception is when performing a division operation when the `increment` is less than zero; in which case, `end` is equal to `len-1` in order to preserve user expectations when `end/d` equals a whole number and slicing from right-to-left. The result from a division operation is **rounded down** to the nearest integer value.

```javascript
var s = seq2slice( 'end:2:-1', 10, false );
// returns <Slice>

var v = s.start;
// returns 9

v = s.stop;
// returns 2

v = s.step;
// returns -1

s = seq2slice( 'end-2:2:-1', 10, false );
// returns <Slice>

v = s.start;
// returns 8

v = s.stop;
// returns 2

v = s.step;
// returns -1

s = seq2slice( 'end/2:2:-1', 10, false );
// returns <Slice>

v = s.start;
// returns 4

v = s.stop;
// returns 2

v = s.step;
// returns -1
```

When `strict` is `true`, the function throws an error if a subsequence string resolves to a slice exceeding index bounds.

<!-- run throws: true -->

```javascript
var s = seq2slice( '10:20', 10, true );
// throws <RangeError>
```

</section>

<!-- /.usage -->

<!-- Package usage notes. Make sure to keep an empty line after the `section` element and another before the `/section` close. -->

<section class="notes">

## Notes

-   When `len` is zero, the function always returns a Slice object equivalent to `0:0:<increment>`.
-   When `strict` is `false`, the resolved slice start is clamped to the slice index bounds (i.e., `[0, len)`).
-   When `strict` is `false`, the resolved slice end is upper bound clamped to `len` (i.e., one greater than the last possible index).
-   When the increment is negative, the resolved slice end value may be `null`, thus indicating that a non-empty slice should include the first index.
-   The function ensures that results satisfy the convention that `:n` combined with `n:` is equivalent to `:` (i.e., selecting all elements). This convention matches Python slice semantics, but diverges from the MATLAB convention where `:n` and `n:` overlap by one element. 
-   Unlike MATLAB, but like Python, the subsequence string is upper-bound exclusive. For example, in Python, `0:2` corresponds to the sequence `{0,1}`. In MATLAB, `1:3` corresponds to `{1,2,3}`.

</section>

<!-- /.notes -->

<!-- Package usage examples. -->

<section class="examples">

## Examples

<!-- eslint no-undef: "error" -->

```html
<!DOCTYPE html>
<html lang="en">
<body>
<script type="module">

import seq2slice from 'https://cdn.jsdelivr.net/gh/stdlib-js/slice-seq2slice@esm/index.mjs';

var s = seq2slice( ':', 5, false );
console.log( 'start: %s. stop: %s. step: %s.', s.start, s.stop, s.step );
// => 'start: 0. stop: 5. step: 1.'

s = seq2slice( '2:', 5, false );
console.log( 'start: %s. stop: %s. step: %s.', s.start, s.stop, s.step );
// => 'start: 2. stop: 5. step: 1.'

s = seq2slice( ':3', 5, false );
console.log( 'start: %s. stop: %s. step: %s.', s.start, s.stop, s.step );
// => 'start: 0. stop: 3. step: 1.'

s = seq2slice( '2:4', 5, false );
console.log( 'start: %s. stop: %s. step: %s.', s.start, s.stop, s.step );
// => 'start: 2. stop: 4. step: 1.'

s = seq2slice( '1:4:2', 5, false );
console.log( 'start: %s. stop: %s. step: %s.', s.start, s.stop, s.step );
// => 'start: 1. stop: 4. step: 2.'

s = seq2slice( '2::2', 5, false );
console.log( 'start: %s. stop: %s. step: %s.', s.start, s.stop, s.step );
// => 'start: 2. stop: 5. step: 2.'

s = seq2slice( ':-2', 5, false );
console.log( 'start: %s. stop: %s. step: %s.', s.start, s.stop, s.step );
// => 'start: 0. stop: 3. step: 1.'

s = seq2slice( ':-1:2', 5, false );
console.log( 'start: %s. stop: %s. step: %s.', s.start, s.stop, s.step );
// => 'start: 0. stop: 4. step: 2.'

s = seq2slice( '-4:-1:2', 5, false );
console.log( 'start: %s. stop: %s. step: %s.', s.start, s.stop, s.step );
// => 'start: 1. stop: 4. step: 2.'

s = seq2slice( '-5:-1', 5, false );
console.log( 'start: %s. stop: %s. step: %s.', s.start, s.stop, s.step );
// => 'start: 0. stop: 4. step: 1.'

s = seq2slice( '::-1', 5, false );
console.log( 'start: %s. stop: %s. step: %s.', s.start, s.stop, s.step );
// => 'start: 4. stop: null. step: -1.'

s = seq2slice( ':0:-1', 5, false );
console.log( 'start: %s. stop: %s. step: %s.', s.start, s.stop, s.step );
// => 'start: 4. stop: 0. step: -1.'

s = seq2slice( '3:0:-1', 5, false );
console.log( 'start: %s. stop: %s. step: %s.', s.start, s.stop, s.step );
// => 'start: 3. stop: 0. step: -1.'

s = seq2slice( '-1:-4:-2', 5, false );
console.log( 'start: %s. stop: %s. step: %s.', s.start, s.stop, s.step );
// => 'start: 4. stop: 1. step: -2.'

s = seq2slice( ':end', 5, false );
console.log( 'start: %s. stop: %s. step: %s.', s.start, s.stop, s.step );
// => 'start: 0. stop: 5. step: 1.'

s = seq2slice( ':end-1', 5, false );
console.log( 'start: %s. stop: %s. step: %s.', s.start, s.stop, s.step );
// => 'start: 0. stop: 4. step: 1.'

s = seq2slice( ':end/2', 5, false );
console.log( 'start: %s. stop: %s. step: %s.', s.start, s.stop, s.step );
// => 'start: 0. stop: 2. step: 1.'

s = seq2slice( 'end/2::-1', 5, false );
console.log( 'start: %s. stop: %s. step: %s.', s.start, s.stop, s.step );
// => 'start: 2. stop: null. step: -1.'

s = seq2slice( 'end-2::-1', 5, false );
console.log( 'start: %s. stop: %s. step: %s.', s.start, s.stop, s.step );
// => 'start: 3. stop: null. step: -1.'

s = seq2slice( 'end/2:', 5, false );
console.log( 'start: %s. stop: %s. step: %s.', s.start, s.stop, s.step );
// => 'start: 2. stop: 5. step: 1.'

</script>
</body>
</html>
```

</section>

<!-- /.examples -->

<!-- Section to include cited references. If references are included, add a horizontal rule *before* the section. Make sure to keep an empty line after the `section` element and another before the `/section` close. -->

<section class="references">

</section>

<!-- /.references -->

<!-- Section for related `stdlib` packages. Do not manually edit this section, as it is automatically populated. -->

<section class="related">

* * *

## See Also

-   <span class="package-name">[`@stdlib/slice-ctor`][@stdlib/slice/ctor]</span><span class="delimiter">: </span><span class="description">slice constructor.</span>

</section>

<!-- /.related -->

<!-- Section for all links. Make sure to keep an empty line after the `section` element and another before the `/section` close. -->


<section class="main-repo" >

* * *

## Notice

This package is part of [stdlib][stdlib], a standard library with an emphasis on numerical and scientific computing. The library provides a collection of robust, high performance libraries for mathematics, statistics, streams, utilities, and more.

For more information on the project, filing bug reports and feature requests, and guidance on how to develop [stdlib][stdlib], see the main project [repository][stdlib].

#### Community

[![Chat][chat-image]][chat-url]

---

## License

See [LICENSE][stdlib-license].


## Copyright

Copyright &copy; 2016-2024. The Stdlib [Authors][stdlib-authors].

</section>

<!-- /.stdlib -->

<!-- Section for all links. Make sure to keep an empty line after the `section` element and another before the `/section` close. -->

<section class="links">

[npm-image]: http://img.shields.io/npm/v/@stdlib/slice-seq2slice.svg
[npm-url]: https://npmjs.org/package/@stdlib/slice-seq2slice

[test-image]: https://github.com/stdlib-js/slice-seq2slice/actions/workflows/test.yml/badge.svg?branch=main
[test-url]: https://github.com/stdlib-js/slice-seq2slice/actions/workflows/test.yml?query=branch:main

[coverage-image]: https://img.shields.io/codecov/c/github/stdlib-js/slice-seq2slice/main.svg
[coverage-url]: https://codecov.io/github/stdlib-js/slice-seq2slice?branch=main

<!--

[dependencies-image]: https://img.shields.io/david/stdlib-js/slice-seq2slice.svg
[dependencies-url]: https://david-dm.org/stdlib-js/slice-seq2slice/main

-->

[chat-image]: https://img.shields.io/gitter/room/stdlib-js/stdlib.svg
[chat-url]: https://app.gitter.im/#/room/#stdlib-js_stdlib:gitter.im

[stdlib]: https://github.com/stdlib-js/stdlib

[stdlib-authors]: https://github.com/stdlib-js/stdlib/graphs/contributors

[umd]: https://github.com/umdjs/umd
[es-module]: https://developer.mozilla.org/en-US/docs/Web/JavaScript/Guide/Modules

[deno-url]: https://github.com/stdlib-js/slice-seq2slice/tree/deno
[deno-readme]: https://github.com/stdlib-js/slice-seq2slice/blob/deno/README.md
[umd-url]: https://github.com/stdlib-js/slice-seq2slice/tree/umd
[umd-readme]: https://github.com/stdlib-js/slice-seq2slice/blob/umd/README.md
[esm-url]: https://github.com/stdlib-js/slice-seq2slice/tree/esm
[esm-readme]: https://github.com/stdlib-js/slice-seq2slice/blob/esm/README.md
[branches-url]: https://github.com/stdlib-js/slice-seq2slice/blob/main/branches.md

[stdlib-license]: https://raw.githubusercontent.com/stdlib-js/slice-seq2slice/main/LICENSE

[@stdlib/slice/ctor]: https://github.com/stdlib-js/slice-ctor/tree/esm

<!-- <related-links> -->



<!-- </related-links> -->

</section>

<!-- /.links --><|MERGE_RESOLUTION|>--- conflicted
+++ resolved
@@ -45,9 +45,8 @@
 
 <!-- Package usage documentation. -->
 
-
-<<<<<<< HEAD
-=======
+<section class="installation">
+
 ## Installation
 
 ```bash
@@ -65,14 +64,13 @@
 To view installation and usage instructions specific to each branch build, be sure to explicitly navigate to the respective README files on each branch, as linked to above.
 
 </section>
->>>>>>> 858f31d6
 
 <section class="usage">
 
 ## Usage
 
 ```javascript
-import seq2slice from 'https://cdn.jsdelivr.net/gh/stdlib-js/slice-seq2slice@esm/index.mjs';
+var seq2slice = require( '@stdlib/slice-seq2slice' );
 ```
 
 <a name="main"></a>
@@ -187,13 +185,8 @@
 
 <!-- eslint no-undef: "error" -->
 
-```html
-<!DOCTYPE html>
-<html lang="en">
-<body>
-<script type="module">
-
-import seq2slice from 'https://cdn.jsdelivr.net/gh/stdlib-js/slice-seq2slice@esm/index.mjs';
+```javascript
+var seq2slice = require( '@stdlib/slice-seq2slice' );
 
 var s = seq2slice( ':', 5, false );
 console.log( 'start: %s. stop: %s. step: %s.', s.start, s.stop, s.step );
@@ -274,10 +267,6 @@
 s = seq2slice( 'end/2:', 5, false );
 console.log( 'start: %s. stop: %s. step: %s.', s.start, s.stop, s.step );
 // => 'start: 2. stop: 5. step: 1.'
-
-</script>
-</body>
-</html>
 ```
 
 </section>
@@ -315,7 +304,7 @@
 
 ## Notice
 
-This package is part of [stdlib][stdlib], a standard library with an emphasis on numerical and scientific computing. The library provides a collection of robust, high performance libraries for mathematics, statistics, streams, utilities, and more.
+This package is part of [stdlib][stdlib], a standard library for JavaScript and Node.js, with an emphasis on numerical and scientific computing. The library provides a collection of robust, high performance libraries for mathematics, statistics, streams, utilities, and more.
 
 For more information on the project, filing bug reports and feature requests, and guidance on how to develop [stdlib][stdlib], see the main project [repository][stdlib].
 
@@ -378,7 +367,7 @@
 
 [stdlib-license]: https://raw.githubusercontent.com/stdlib-js/slice-seq2slice/main/LICENSE
 
-[@stdlib/slice/ctor]: https://github.com/stdlib-js/slice-ctor/tree/esm
+[@stdlib/slice/ctor]: https://github.com/stdlib-js/slice-ctor
 
 <!-- <related-links> -->
 
