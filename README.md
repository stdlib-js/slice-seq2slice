--- conflicted
+++ resolved
@@ -45,9 +45,8 @@
 
 <!-- Package usage documentation. -->
 
-
-<<<<<<< HEAD
-=======
+<section class="installation">
+
 ## Installation
 
 ```bash
@@ -65,14 +64,13 @@
 To view installation and usage instructions specific to each branch build, be sure to explicitly navigate to the respective README files on each branch, as linked to above.
 
 </section>
->>>>>>> 858f31d6
 
 <section class="usage">
 
 ## Usage
 
 ```javascript
-import seq2slice from 'https://cdn.jsdelivr.net/gh/stdlib-js/slice-seq2slice@deno/mod.js';
+var seq2slice = require( '@stdlib/slice-seq2slice' );
 ```
 
 <a name="main"></a>
@@ -188,7 +186,7 @@
 <!-- eslint no-undef: "error" -->
 
 ```javascript
-import seq2slice from 'https://cdn.jsdelivr.net/gh/stdlib-js/slice-seq2slice@deno/mod.js';
+var seq2slice = require( '@stdlib/slice-seq2slice' );
 
 var s = seq2slice( ':', 5, false );
 console.log( 'start: %s. stop: %s. step: %s.', s.start, s.stop, s.step );
@@ -306,7 +304,7 @@
 
 ## Notice
 
-This package is part of [stdlib][stdlib], a standard library with an emphasis on numerical and scientific computing. The library provides a collection of robust, high performance libraries for mathematics, statistics, streams, utilities, and more.
+This package is part of [stdlib][stdlib], a standard library for JavaScript and Node.js, with an emphasis on numerical and scientific computing. The library provides a collection of robust, high performance libraries for mathematics, statistics, streams, utilities, and more.
 
 For more information on the project, filing bug reports and feature requests, and guidance on how to develop [stdlib][stdlib], see the main project [repository][stdlib].
 
@@ -369,7 +367,7 @@
 
 [stdlib-license]: https://raw.githubusercontent.com/stdlib-js/slice-seq2slice/main/LICENSE
 
-[@stdlib/slice/ctor]: https://github.com/stdlib-js/slice-ctor/tree/deno
+[@stdlib/slice/ctor]: https://github.com/stdlib-js/slice-ctor
 
 <!-- <related-links> -->
 
