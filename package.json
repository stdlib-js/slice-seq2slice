--- conflicted
+++ resolved
@@ -3,8 +3,31 @@
   "version": "0.2.1",
   "description": "Convert a subsequence string to a Slice object.",
   "license": "Apache-2.0",
-  "type": "module",
-  "main": "./mod.js",
+  "author": {
+    "name": "The Stdlib Authors",
+    "url": "https://github.com/stdlib-js/stdlib/graphs/contributors"
+  },
+  "contributors": [
+    {
+      "name": "The Stdlib Authors",
+      "url": "https://github.com/stdlib-js/stdlib/graphs/contributors"
+    }
+  ],
+  "main": "./lib",
+  "directories": {
+    "benchmark": "./benchmark",
+    "doc": "./docs",
+    "example": "./examples",
+    "lib": "./lib",
+    "test": "./test"
+  },
+  "types": "./docs/types",
+  "scripts": {
+    "test": "make test",
+    "test-cov": "make test-cov",
+    "examples": "make examples",
+    "benchmark": "make benchmark"
+  },
   "homepage": "https://stdlib.io",
   "repository": {
     "type": "git",
@@ -13,8 +36,6 @@
   "bugs": {
     "url": "https://github.com/stdlib-js/stdlib/issues"
   },
-<<<<<<< HEAD
-=======
   "dependencies": {
     "@stdlib/assert-is-boolean": "^0.2.1",
     "@stdlib/assert-is-nonnegative-integer": "^0.2.1",
@@ -46,7 +67,6 @@
     "win32",
     "windows"
   ],
->>>>>>> 52a27b73
   "keywords": [
     "stdlib",
     "slice",
@@ -58,6 +78,7 @@
     "colon",
     "python"
   ],
+  "__stdlib__": {},
   "funding": {
     "type": "opencollective",
     "url": "https://opencollective.com/stdlib"
